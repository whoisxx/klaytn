version: 2.1

aliases:
  - &filter-only-version-tag
    tags:
      only: /^v[0-9]+\.[0-9]+\.[0-9]+.*/
    branches:
      ignore: /.*/
  - &filter-version-not-release
    tags:
      only: /^v[0-9]+\.[0-9]+\.[0-9]+.*/
    branches:
      ignore:
        - /release\/.*/
        - master

orbs:
  codecov: codecov/codecov@1.0.5
  docker: circleci/docker@1.0.1

executors:
  test-executor:
    working_directory: /go/src/github.com/klaytn/klaytn
    docker:
      - image: klaytn/build_base:1.1-go1.15.7-solc0.4.24
  test-others-executor:
    working_directory: /go/src/github.com/klaytn/klaytn
    docker:
      - image: klaytn/build_base:1.1-go1.15.7-solc0.4.24
      - image: localstack/localstack:0.11.5
      - image: circleci/mysql:5.7
      - image: circleci/redis:6.0.8-alpine
      - name: zookeeper
        image: wurstmeister/zookeeper
      - name: kafka
        image: wurstmeister/kafka
        environment:
          KAFKA_ZOOKEEPER_CONNECT: zookeeper:2181
          KAFKA_ADVERTISED_LISTENERS: INSIDE://:9092,OUTSIDE://kafka:9094
          KAFKA_LISTENERS: INSIDE://:9092,OUTSIDE://kafka:9094
          KAFKA_LISTENER_SECURITY_PROTOCOL_MAP: INSIDE:PLAINTEXT,OUTSIDE:PLAINTEXT
          KAFKA_INTER_BROKER_LISTENER_NAME: INSIDE
  rpm-executor:
    working_directory: /go/src/github.com/klaytn/klaytn
    docker:
      - image: klaytn/circleci-rpmbuild:1.15.7
  default:
    working_directory: /go/src/github.com/klaytn/klaytn
    docker:
      - image: circleci/golang:latest

commands:
  install-ssh-alpine:
    description: "Install openssh before image update"
    steps:
      - run: apk add --no-cache openssh
  install-golang:
    steps:
      - run:
          name: "Install golang on machine"
          command: |
            curl -O https://dl.google.com/go/go1.15.7.linux-amd64.tar.gz
            mkdir $HOME/go1.15.7
            tar -C $HOME/go1.15.7 -xzf go1.15.7.linux-amd64.tar.gz
  pre-build:
    description: "before build, set version"
    steps:
      - run:
          name: "set variables"
          command: |
            export GOPATH=~/go
            export PATH=$HOME/go1.15.7/go/bin:$PATH
            pat="^v[0-9]+\.[0-9]+\.[0-9]+-rc\.[0-9]+.*"

            if [[ $CIRCLE_TAG =~ $pat ]]; then
              echo "this is rc version $CIRCLE_TAG"
              rc_num=$(echo $CIRCLE_TAG | cut -d '-' -f 2)
              sed -i 's/%d.%d.%d/%d.%d.%d~'$rc_num'/' params/version.go
              sed -n '/%d.%d.%d/p' params/version.go
            else
              echo "this is not RC version"
            fi
            echo "export KLAYTN_VERSION=$(go run build/rpm/main.go version)" >> $BASH_ENV
  build-packaging:
    description: "Build for each OS/Network"
    parameters:
      os-network:
        type: string
        default: "tar-linux-amd64-all"
    steps:
      - run:
          name: "build new(Cross compile)"
          command: |
            export GOPATH=~/go
            export PATH=$HOME/go1.15.7/go/bin:$PATH
            make << parameters.os-network >>
  upload-repo:
    description: "upload packaging tar.gz"
    parameters:
      item:
        type: string
        default: "kcn kpn ken kgen kscn kbn kspn ksen homi"
    steps:
      - run:
          name: "upload S3 repo"
          command: |
            export GOPATH=~/go
            export PATH=$HOME/go1.15.7/go/bin:$PATH
            KLAYTN_VERSION=$(go run build/rpm/main.go version)
            for item in << parameters.item >>; do aws s3 cp packages/${item}-*.tar.gz s3://$FRONTEND_BUCKET/packages/klaytn/$KLAYTN_VERSION/; done
  rpm-tagging:
    description: "rpm tagging for cypress"
    steps:
      - run:
          name: "rpm tagging"
          command: make rpm-all
      - run:
          name: "upload S3 repo"
          command: |
            PLATFORM_SUFFIX=$(uname -s | tr '[:upper:]' '[:lower:]')-$(uname -m)
            KLAYTN_VERSION=$(go run build/rpm/main.go version)

            for item in kcn kpn ken kscn kspn ksen kbn kgen homi;
            do
              TARGET_RPM=$(find $item-linux-x86_64/rpmbuild/RPMS/x86_64/ | awk -v pat="$item(d)?-v" '$0~pat')
              aws s3 cp $TARGET_RPM s3://$FRONTEND_BUCKET/packages/rhel/7/prod/
              aws s3 cp $TARGET_RPM s3://$FRONTEND_BUCKET/packages/klaytn/$KLAYTN_VERSION/
            done
  rpm-tagging-baobab:
    description: "rpm tagging for baobab"
    steps:
      - run:
          name: "rpm tagging baobab"
          command: |
              make rpm-baobab-kcn
              make rpm-baobab-kpn
              make rpm-baobab-ken
      - run:
          name: "upload S3 repo"
          command: |
            for item in kcn kpn ken;
            do
              PLATFORM_SUFFIX=$(uname -s | tr '[:upper:]' '[:lower:]')-$(uname -m)
              TARGET_RPM=$(find $item-linux-x86_64/rpmbuild/RPMS/x86_64/ | awk -v pat="$item(d)?-baobab-v" '$0~pat')
              aws s3 cp $TARGET_RPM s3://$FRONTEND_BUCKET/packages/rhel/7/prod/
              aws s3 cp $TARGET_RPM s3://$FRONTEND_BUCKET/packages/klaytn/$KLAYTN_VERSION/
            done
  createrepo-update:
    steps:
      - run:
          name: "createrepo update"
          command: |
            aws s3 sync s3://$FRONTEND_BUCKET/packages/rhel/7/prod/ rhel/7/prod/
            createrepo --update rhel/7/prod
            aws s3 sync --delete rhel/7/prod/repodata/ s3://$FRONTEND_BUCKET/packages/rhel/7/prod/repodata/
  tag-verify:
    steps:
      - run:
          name: "Verify tag and file version match"
          command: |
            echo "tag version is " $CIRCLE_TAG
            KLAYTN_VERSION=$(go run build/rpm/main.go version)
            echo "version on version.go" $KLAYTN_VERSION
            if [ $KLAYTN_VERSION == ${CIRCLE_TAG%-*} ]; then
              echo "verification pass"
            else
              echo "It's not same version."
              exit 1
            fi
  tagger-verify:
    steps:
      - run:
          name: "Verify tag and file version match"
          command: |
              TAGGER=$(git for-each-ref --format='%(tagger)' refs/tags/$CIRCLE_TAG | sed 's/ .*//')
              if [ $TAGGER == 'circleci-klaytn' ]; then
                echo "Pass! Tagger is circleci-klaytn"
              else
                echo "only circleci-klaytn can tagging major version"
                exit 1
              fi
  make-pr:
    steps:
      - run:
          name: "Push to release branch"
          command: |
              echo "push to release branch: /release/${CIRCLE_TAG%-*}"
              git checkout -b release/${CIRCLE_TAG%-*}
              git push origin release/${CIRCLE_TAG%-*}
      - run:
          name: "Install hub"
          command: |
              curl -sSLf https://github.com/github/hub/releases/download/v2.12.3/hub-linux-amd64-2.12.3.tgz | \
                tar zxf - --strip-components=1 -C /tmp && \
                sudo mv /tmp/bin/hub /usr/local/bin/hub
              type hub
      - run:
          name: "Create pull request"
          command: |
              version=$(hub pr list -s open -L 10 -f "%H%n")
              echo $version
              if [[ $version == *"release/${CIRCLE_TAG%-*}"* ]]; then
                echo "PR already exist"
              else
                echo "hub pull-request -m "[Master] release/$CIRCLE_TAG QA Signoff" -b $CIRCLE_PROJECT_USERNAME:master -h $CIRCLE_PROJECT_USERNAME:${CIRCLE_TAG%-*}"
                echo -e "[Master] release/${CIRCLE_TAG%-*} QA Sign-off\n\nThis PR is automatically created by CI to release a new official version of $CIRCLE_PROJECT_REPONAME.\n\nWhen this PR is approved by QA team, a new version will be released." | hub pull-request -b $CIRCLE_PROJECT_USERNAME:master -h $CIRCLE_PROJECT_USERNAME:release/${CIRCLE_TAG%-*} -r $GITHUB_reviewer -l circleci -F-
              fi
      - run:
          name: "build announce"
          command: .circleci/scripts/build_announce.sh
  tagging-delete-branch:
    steps:
      - run:
          name: "Generate tag"
          command: |
              export version=$(go run build/rpm/main.go version) >> $BASH_ENV
              echo "git tag $version"
              git config --global user.email "team.devops@groundx.xyz"
              git config --global user.name "circleci-klaytn"
              git tag -a $version -m "$CIRCLE_STAGE"
              git push origin $version
      - run:
          name: "Delete release branch"
          command: |
              export version=$(go run build/rpm/main.go version) >> $BASH_ENV
              #delete release branch. it trigger by merge title
              if [[ "release/v" = $(git log --oneline -1 | grep -o "release/v") ]]; then
                echo "Delete branch release/$version"
                git push origin --delete release/$version
              else
                echo "Need to delete branch manually"
              fi
  wait-other-containers-ready:
    steps:
      - run:
          name: "Waiting for MySQL to be ready"
          command: |
            for i in `seq 1 10`;
            do
              nc -z 127.0.0.1 3306 && echo Success && exit 0
              echo -n .
              sleep 1
            done
            echo Failed waiting for MySQL && exit 1
      - run:
          name: "Waiting for Redis to be ready"
          command: |
            for i in `seq 1 10`;
            do
              nc -z 127.0.0.1 6379 && echo Success && exit 0
              echo -n .
              sleep 1
            done
            echo Failed waiting for Redis && exit 1
      - run:
          name: "Waiting for zookeeper to be ready"
          command: |
            for i in `seq 1 10`;
            do
              nc -z zookeeper 2181 && echo Success && exit 0
              echo -n .
              sleep 1
            done
            echo Failed waiting for zookeeper && exit 1
      - run:
          name: "Waiting for Kafka to be ready"
          command: |
            for i in `seq 1 10`;
            do
              nc -z kafka 9092 && echo Success && exit 0
              echo -n .
              sleep 1
            done
            echo Failed waiting for Kafka && exit 1
      - run:
          name: "Wait until localstack container running"
          command: |
            timeout -t 60 sh -c \
            'until nc -z localhost 4566; do
              echo "Waiting for Localstack ..."
              sleep 1
            done'
  notify-success:
    steps:
      - run:
          name: "notify slack when job success"
          command : |
            curl --data '{"text": "✅ Job *'$CIRCLE_JOB'* succeeded on *'$CIRCLE_BRANCH''$CIRCLE_TAG'*. Please see '$CIRCLE_BUILD_URL' for details."}' "$SLACK_WEBHOOK_URL"
          when: on_success
  notify-failure:
    steps:
      - run:
          name: "notify slack when job fail"
          command : |
            curl --data '{"text": "❌ Job *'$CIRCLE_JOB'* failed on *'$CIRCLE_BRANCH'*. Please see '$CIRCLE_BUILD_URL' for details."}' "$SLACK_WEBHOOK_URL"
          when: on_fail
  trigger_kes_pipeline:
    steps:
      - run:
          name: "trigger a new KES pipeline"
          command: |
            curl --location --request POST $KES_CIRCLECI_ENDPOINT \
                 --header 'Content-Type: application/json' \
                 -u ${CIRCLECI_API_TOKEN}: \
                 -d '{"branch": "dev"}'

jobs:
  build:
    machine: true
    working_directory: ~/go/src/github.com/klaytn/klaytn
    steps:
      - checkout
      - install-golang
      - pre-build
      - run:
          name: "Build"
          command: |
            export PATH=$HOME/go1.15.7/go/bin:$PATH
            make fmt
            make all

  test-linter:
    executor: test-executor
    steps:
      - install-ssh-alpine
      - checkout
      - run:
          name: "Run golangci-lint"
          command: golangci-lint run --new-from-rev=dev --presets complexity,format,performance -v --timeout 10m

  test-datasync:
    executor: test-others-executor
    steps:
      - install-ssh-alpine
      - checkout
      - wait-other-containers-ready
      - run:
          name: "Run test datasync"
          command: make test-datasync

  test-networks:
    executor: test-executor
    steps:
      - install-ssh-alpine
      - checkout
      - run:
          name: "Run test networks"
          command: make test-networks

  test-tests:
    executor: test-executor
    steps:
      - install-ssh-alpine
      - checkout
      - run:
          name: "Run test tests"
          command: |
            git clone --depth 1 https://$TEST_TOKEN@github.com/klaytn/klaytn-tests.git tests/testdata
            make test-tests

  test-others:
    executor: test-others-executor
    steps:
      - install-ssh-alpine
      - checkout
      - wait-other-containers-ready
      - run:
          name: "Run test others"
          command: |
            make test-others

  pass-tests:
    executor: default
    steps:
      - run:
          name: "tests pass!"
          command: echo "tests pass!"

  tagger-verify:
    executor: default
    steps:
      - checkout
      - tagger-verify

  coverage:
    executor: test-others-executor
    resource_class: xlarge
    steps:
      - install-ssh-alpine
      - checkout
      - wait-other-containers-ready
      - run:
          shell: /bin/bash
          name: "Run coverage tests"
          command: |
            set -e
            export GOPATH=/go
            git clone --depth 1 https://$TEST_TOKEN@github.com/klaytn/klaytn-tests.git tests/testdata
            make cover
            mkdir -p /tmp/coverage_reports
            cp coverage_report.txt /tmp/coverage_reports/
            cp coverage_report.html /tmp/coverage_reports/
      - notify-failure
      - notify-success
      - store_artifacts:
          path: /tmp/coverage_reports
      - codecov/upload:
          file: /tmp/coverage_reports/coverage_*

  linters:
    executor: test-executor
    steps:
      - install-ssh-alpine
      - checkout
      - run:
          name: "Run linters"
          command: |
            make lint-try
            mkdir -p /tmp/linter_reports
            cp linter_report.txt /tmp/linter_reports/
      - notify-failure
      - notify-success
      - store_artifacts:
          path: /tmp/linter_reports

  packaging-linux:
    machine: true
    resource_class: large
    working_directory: ~/go/src/github.com/klaytn/klaytn
    steps:
      - checkout
      - install-golang
      - pre-build
      - build-packaging
      - upload-repo

  packaging-linux-baobab:
    machine: true
    resource_class: large
    working_directory: ~/go/src/github.com/klaytn/klaytn
    steps:
      - checkout
      - install-golang
      - pre-build
      - build-packaging:
          os-network: "tar-baobab-linux-amd64-all"
      - upload-repo:
          item: "kcn kpn ken"

  packaging-darwin:
    machine: true
    resource_class: large
    working_directory: ~/go/src/github.com/klaytn/klaytn
    steps:
      - checkout
      - install-golang
      - pre-build
      - build-packaging:
          os-network: "tar-darwin-amd64-all"
      - upload-repo

  packaging-darwin-baobab:
    machine: true
    resource_class: large
    working_directory: ~/go/src/github.com/klaytn/klaytn
    steps:
      - checkout
      - install-golang
      - pre-build
      - build-packaging:
          os-network: "tar-baobab-darwin-amd64-all"
      - upload-repo:
          item: "kcn kpn ken"

  rpm-tagged:
    executor: rpm-executor
    steps:
      - checkout
      - pre-build
      - rpm-tagging

  rpm-tagged-baobab:
    executor: rpm-executor
    steps:
      - checkout
      - pre-build
      - rpm-tagging-baobab

  deploy-rpm-public:
    executor: rpm-executor
    steps:
      - add_ssh_keys
      - createrepo-update
      - notify-failure
      - notify-success

  tag-verify:
    executor: test-executor
    steps:
      - install-ssh-alpine
      - checkout
      - tag-verify

  release-PR:
    executor: default
    steps:
      - add_ssh_keys
      - checkout
      - make-pr
      - notify-failure
      - notify-success

  major-tagging:
    executor: default
    steps:
      - add_ssh_keys
      - checkout
      - tagging-delete-branch
  
  trigger_kes_pipeline:
    executor: default
    steps:
      - trigger_kes_pipeline

workflows:
  version: 2
  build_n_packaging:
    jobs:
      - build:
          filters: *filter-version-not-release
      - test-datasync:
          filters: *filter-version-not-release
      - test-networks:
          filters: *filter-version-not-release
      - test-tests:
          filters: *filter-version-not-release
      - test-others:
         filters: *filter-version-not-release
      - test-linter:
          filters: *filter-version-not-release
      - tagger-verify:
         filters:
            tags:
              only: /^v[0-9]+\.[0-9]+\.[0-9]+/
            branches:
              ignore: /.*/

      - pass-tests:
          requires:
            - build
            - test-datasync
            - test-networks
            - test-tests
            - test-others
            - tag-verify
            - tagger-verify
<<<<<<< HEAD
            - test-linter

      - trigger_kes_pipeline:
          requires: 
            - pass-tests
          filters:
            branches:
              only: dev
=======
          filters: *filter-version-not-release
>>>>>>> 0d52ad4e

      - tag-verify:
          filters: *filter-only-version-tag

      - deploy-rpm-public:
          requires:
            - rpm-tagged
            - rpm-tagged-baobab
            - packaging-linux
            - packaging-linux-baobab
            - packaging-darwin
            - packaging-darwin-baobab
          filters: *filter-only-version-tag

      - release-PR:
          requires:
            - rpm-tagged
            - rpm-tagged-baobab
            - packaging-linux
            - packaging-linux-baobab
            - packaging-darwin
            - packaging-darwin-baobab
          filters:
            tags:
              only: /^v[0-9]+\.[0-9]+\.[0-9]+-rc\.[0-9]+.*/
            branches:
              ignore: /.*/

      - rpm-tagged:
          filters: *filter-only-version-tag
          requires:
            - pass-tests
      - rpm-tagged-baobab:
          filters: *filter-only-version-tag
          requires:
            - pass-tests
      - packaging-linux:
          filters: *filter-only-version-tag
          requires:
            - pass-tests
      - packaging-linux-baobab:
          filters: *filter-only-version-tag
          requires:
            - pass-tests
      - packaging-darwin:
          filters: *filter-only-version-tag
          requires:
            - pass-tests
      - packaging-darwin-baobab:
          filters: *filter-only-version-tag
          requires:
            - pass-tests

      - docker/publish:
          filters:
            tags:
              only: /^v[0-9]+\.[0-9]+\.[0-9]+/
            branches:
              ignore: /.*/
          requires:
            - pass-tests
          image: klaytn/klaytn
          tag: $CIRCLE_TAG,latest
          executor: docker/docker
          use-remote-docker: true

      - major-tagging:
          filters:
            branches:
              only: master

  nightly-coverage:
    triggers:
      - schedule:
          cron: "0 18 * * *"
          filters:
            branches:
              only: dev
    jobs:
      - coverage

  nightly-linters:
    triggers:
      - schedule:
          cron: "0 19 * * *"
          filters:
            branches:
              only: dev
    jobs:
      - linters
<|MERGE_RESOLUTION|>--- conflicted
+++ resolved
@@ -554,18 +554,7 @@
             - test-others
             - tag-verify
             - tagger-verify
-<<<<<<< HEAD
-            - test-linter
-
-      - trigger_kes_pipeline:
-          requires: 
-            - pass-tests
-          filters:
-            branches:
-              only: dev
-=======
           filters: *filter-version-not-release
->>>>>>> 0d52ad4e
 
       - tag-verify:
           filters: *filter-only-version-tag
