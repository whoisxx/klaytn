// Copyright 2019 The klaytn Authors
// This file is part of the klaytn library.
//
// The klaytn library is free software: you can redistribute it and/or modify
// it under the terms of the GNU Lesser General Public License as published by
// the Free Software Foundation, either version 3 of the License, or
// (at your option) any later version.
//
// The klaytn library is distributed in the hope that it will be useful,
// but WITHOUT ANY WARRANTY; without even the implied warranty of
// MERCHANTABILITY or FITNESS FOR A PARTICULAR PURPOSE. See the
// GNU Lesser General Public License for more details.
//
// You should have received a copy of the GNU Lesser General Public License
// along with the klaytn library. If not, see <http://www.gnu.org/licenses/>.

package reward

import (
	"errors"
	"github.com/klaytn/klaytn/blockchain"
	"github.com/klaytn/klaytn/blockchain/state"
	"github.com/klaytn/klaytn/blockchain/types"
	"github.com/klaytn/klaytn/common"
	"github.com/klaytn/klaytn/event"
	"github.com/klaytn/klaytn/params"
	"sync"
)

const (
	chainHeadChanSize = 100
)

// blockChain is an interface for blockchain.Blockchain used in reward package.
type blockChain interface {
	SubscribeChainHeadEvent(ch chan<- blockchain.ChainHeadEvent) event.Subscription
	GetBlockByNumber(number uint64) *types.Block
	StateAt(root common.Hash) (*state.StateDB, error)
	Config() *params.ChainConfig

	blockchain.ChainContext
}

type StakingManager struct {
	addressBookConnector *addressBookConnector
	stakingInfoCache     *stakingInfoCache
	stakingInfoDB        stakingInfoDB
	governanceHelper     governanceHelper
	blockchain           blockChain
	chainHeadChan        chan blockchain.ChainHeadEvent
	chainHeadSub         event.Subscription
}

var (
	// variables for sole StakingManager
	once           sync.Once
	stakingManager *StakingManager

	// errors for staking manager
	ErrStakingManagerNotSet = errors.New("staking manager is not set")
	ErrChainHeadChanNotSet  = errors.New("chain head channel is not set")
)

// NewStakingManager creates and returns StakingManager.
//
// On the first call, a StakingManager is created with given parameters.
// From next calls, the existing StakingManager is returned. (Parameters
// from the next calls will not affect.)
func NewStakingManager(bc blockChain, gh governanceHelper, db stakingInfoDB) *StakingManager {
	if bc != nil && gh != nil {
		// this is only called once
		once.Do(func() {
			stakingManager = &StakingManager{
				addressBookConnector: newAddressBookConnector(bc, gh),
				stakingInfoCache:     newStakingInfoCache(),
				stakingInfoDB:        db,
				governanceHelper:     gh,
				blockchain:           bc,
				chainHeadChan:        make(chan blockchain.ChainHeadEvent, chainHeadChanSize),
			}

			// Before migration, staking information of current and before should be stored in DB.
			//
			// Staking information from block of StakingUpdateInterval ahead is needed to create a block.
			// If there is no staking info in either cache, db or state trie, the node cannot make a block.
			// The information in state trie is deleted after state trie migration.
			blockchain.RegisterMigrationPrerequisites(func(blockNum uint64) error {
				if err := CheckStakingInfoStored(blockNum); err != nil {
					return err
				}
				return CheckStakingInfoStored(blockNum + params.StakingUpdateInterval())
			})
		})
	} else {
		logger.Error("unable to set StakingManager", "blockchain", bc, "governanceHelper", gh)
	}

	return stakingManager
}

func GetStakingManager() *StakingManager {
	return stakingManager
}

// GetStakingInfo returns a corresponding stakingInfo for a blockNum.
func GetStakingInfo(blockNum uint64) *StakingInfo {
	if stakingManager == nil {
		logger.Error("unable to GetStakingInfo", "err", ErrStakingManagerNotSet)
		return nil
	}

	stakingBlockNumber := params.CalcStakingBlockNumber(blockNum)

	// Get staking info from cache
	if cachedStakingInfo := stakingManager.stakingInfoCache.get(stakingBlockNumber); cachedStakingInfo != nil {
		logger.Debug("StakingInfoCache hit.", "blockNum", blockNum, "staking block number", stakingBlockNumber, "stakingInfo", cachedStakingInfo)
		return cachedStakingInfo
	}

	// Get staking info from DB
	if storedStakingInfo, err := getStakingInfoFromDB(stakingBlockNumber); storedStakingInfo != nil && err == nil {
		logger.Debug("StakingInfoDB hit.", "blockNum", blockNum, "staking block number", stakingBlockNumber, "stakingInfo", storedStakingInfo)
		stakingManager.stakingInfoCache.add(storedStakingInfo)
		return storedStakingInfo
	} else {
		logger.Debug("failed to get stakingInfo from DB", "err", err, "blockNum", blockNum)
	}

	// Calculate staking info from block header and updates it to cache and db
	calcStakingInfo, err := updateStakingInfo(stakingBlockNumber)
	if calcStakingInfo == nil {
<<<<<<< HEAD
		logger.Error("failed to update stakingInfo", "blockNum", blockNum, "staking block number", stakingBlockNumber, "err", err)
=======
		if err != nil && stakingManager.migrationCheck.InMigration() {
			logger.Warn("YOU MUST NOT RESTART NODE", "situation", err.Error(),
				"desc", "restarting leads to node failure; if you want to restart the node, you should wait a day after the migration completed",
				"reason", "enough data should be stored to calculate staking info after the state migration is done")
		}
		logger.Error("failed to update stakingInfo", "blockNum", blockNum, "staking block number", stakingBlockNumber)
>>>>>>> 5854e5fb

		return nil
	}

	logger.Debug("Get stakingInfo from header.", "blockNum", blockNum, "staking block number", stakingBlockNumber, "stakingInfo", calcStakingInfo)
	return calcStakingInfo
}

// updateStakingInfo updates staking info in cache and db created from given block number.
func updateStakingInfo(blockNum uint64) (*StakingInfo, error) {
	if stakingManager == nil {
		return nil, ErrStakingManagerNotSet
	}

	stakingInfo, err := stakingManager.addressBookConnector.getStakingInfoFromAddressBook(blockNum)
	if err != nil {
		return nil, err
	}

	stakingManager.stakingInfoCache.add(stakingInfo)

	if err := addStakingInfoToDB(stakingInfo); err != nil {
		logger.Debug("failed to write staking info to db", "err", err, "stakingInfo", stakingInfo)
		return stakingInfo, err
	}

	logger.Info("Add a new stakingInfo to stakingInfoCache and stakingInfoDB", "blockNum", blockNum)
	logger.Debug("Added stakingInfo", "stakingInfo", stakingInfo)
	return stakingInfo, nil
}

// CheckStakingInfoStored makes sure the given staking info is stored in cache and DB
func CheckStakingInfoStored(blockNum uint64) error {
	if stakingManager == nil {
		return ErrStakingManagerNotSet
	}

	stakingBlockNumber := params.CalcStakingBlockNumber(blockNum)
	_, err := updateStakingInfo(stakingBlockNumber)

	return err
}

// StakingManagerSubscribe setups a channel to listen chain head event and starts a goroutine to update staking cache.
func StakingManagerSubscribe() {
	if stakingManager == nil {
		logger.Warn("unable to subscribe; this can slow down node", "err", ErrStakingManagerNotSet)
		return
	}

	stakingManager.chainHeadSub = stakingManager.blockchain.SubscribeChainHeadEvent(stakingManager.chainHeadChan)

	go handleChainHeadEvent()
}

func handleChainHeadEvent() {
	if stakingManager == nil {
		logger.Warn("unable to start chain head event", "err", ErrStakingManagerNotSet)
		return
	} else if stakingManager.chainHeadSub == nil {
		logger.Info("unable to start chain head event", "err", ErrChainHeadChanNotSet)
		return
	}

	defer StakingManagerUnsubscribe()

	logger.Info("Start listening chain head event to update stakingInfoCache.")

	for {
		// A real event arrived, process interesting content
		select {
		// Handle ChainHeadEvent
		case ev := <-stakingManager.chainHeadChan:
			if stakingManager.governanceHelper.ProposerPolicy() == params.WeightedRandom {
				// check and update if staking info is not valid before for the next update interval blocks
				stakingInfo := GetStakingInfo(ev.Block.NumberU64() + params.StakingUpdateInterval())
				if stakingInfo == nil {
					logger.Error("unable to fetch staking info", "blockNum", ev.Block.NumberU64())
				}
			}
		case <-stakingManager.chainHeadSub.Err():
			return
		}
	}
}

// StakingManagerUnsubscribe can unsubscribe a subscription on chain head event.
func StakingManagerUnsubscribe() {
	if stakingManager == nil {
		logger.Warn("unable to start chain head event", "err", ErrStakingManagerNotSet)
		return
	} else if stakingManager.chainHeadSub == nil {
		logger.Info("unable to start chain head event", "err", ErrChainHeadChanNotSet)
		return
	}

	stakingManager.chainHeadSub.Unsubscribe()
}<|MERGE_RESOLUTION|>--- conflicted
+++ resolved
@@ -129,17 +129,7 @@
 	// Calculate staking info from block header and updates it to cache and db
 	calcStakingInfo, err := updateStakingInfo(stakingBlockNumber)
 	if calcStakingInfo == nil {
-<<<<<<< HEAD
 		logger.Error("failed to update stakingInfo", "blockNum", blockNum, "staking block number", stakingBlockNumber, "err", err)
-=======
-		if err != nil && stakingManager.migrationCheck.InMigration() {
-			logger.Warn("YOU MUST NOT RESTART NODE", "situation", err.Error(),
-				"desc", "restarting leads to node failure; if you want to restart the node, you should wait a day after the migration completed",
-				"reason", "enough data should be stored to calculate staking info after the state migration is done")
-		}
-		logger.Error("failed to update stakingInfo", "blockNum", blockNum, "staking block number", stakingBlockNumber)
->>>>>>> 5854e5fb
-
 		return nil
 	}
 
