--- conflicted
+++ resolved
@@ -471,19 +471,10 @@
 // defaultCacheConfig returns cache config for data generation tests.
 func defaultCacheConfig() *blockchain.CacheConfig {
 	return &blockchain.CacheConfig{
-<<<<<<< HEAD
-		StateDBCaching: true,
-		ArchiveMode:    false,
-		CacheSize:      512,
-		BlockInterval:  blockchain.DefaultBlockInterval,
-		TriesInMemory:  blockchain.DefaultTriesInMemory,
-=======
-		TxPoolStateCache: true,
-		ArchiveMode:      false,
-		CacheSize:        512,
-		BlockInterval:    blockchain.DefaultBlockInterval,
-		TriesInMemory:    blockchain.DefaultTriesInMemory,
->>>>>>> 70ea4a83
+		ArchiveMode:   false,
+		CacheSize:     512,
+		BlockInterval: blockchain.DefaultBlockInterval,
+		TriesInMemory: blockchain.DefaultTriesInMemory,
 		TrieNodeCacheConfig: statedb.TrieNodeCacheConfig{
 			CacheType:          statedb.CacheTypeLocal,
 			LocalCacheSizeMB:   4096,
